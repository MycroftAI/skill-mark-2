--- conflicted
+++ resolved
@@ -119,22 +119,18 @@
         self.listener_file = os.path.join(get_ipc_directory(), "mic_level")
         self.st_results = os.stat(self.listener_file)
         self.max_amplitude = 0.001
-<<<<<<< HEAD
         
         # Respeaker Init Pixel Ring
         if self.config_core.get("enclosure").get("platform") == "mycroft_respeaker":
             from pixel_ring import pixel_ring
             self.ring = pixel_ring
             self.respeaker_platform = True
-    
-=======
 
         # System volume
         self.volume = 0.5
         self.muted = False
         self.get_hardware_volume()       # read from the device
 
->>>>>>> 6c8a753f
     def setup_mic_listening(self):
         """ Initializes PyAudio, starts an input stream and launches the
             listening thread.
